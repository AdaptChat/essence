--- conflicted
+++ resolved
@@ -256,12 +256,6 @@
     /// * If an error occurs with fetching the channel. If the channel is not found, `Ok(None)` is
     /// returned.
     async fn fetch_channel(&self, channel_id: u64) -> crate::Result<Option<Channel>> {
-<<<<<<< HEAD
-        let Some(channel) =
-            sqlx::query!("SELECT * FROM channels WHERE id = $1", channel_id as i64)
-                .fetch_optional(self.executor())
-                .await? else {
-=======
         let Some(channel) = sqlx::query_as!(
             ChannelRecord,
             "SELECT * FROM channels WHERE id = $1",
@@ -269,7 +263,6 @@
         )
         .fetch_optional(self.executor())
         .await? else {
->>>>>>> cbb58196
             return Ok(None);
         };
 
